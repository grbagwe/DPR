
# @package _group_

# model type. One of [mixed_hf_bert_wav2vec, mixed_hf_bert_hubert]
# CHANGE THIS TO for a different encoder!
encoder_model_type: mixed_hf_bert_wav2vec
<<<<<<< HEAD
#hf_bert
=======
# encoder_model_type: mixed_hf_bert_hubert
>>>>>>> fb379cc7

# HuggingFace's config name for model initialization
pretrained_model_cfg: bert-base-uncased

# Some encoders need to be initialized from a file
pretrained_file:

# Which layer representation to use
output_layer:

# Extra linear layer on top of standard bert/roberta encoder
projection_dim: 0

# Max length of the encoder input sequence
sequence_length: 256

dropout: 0.1

# whether to fix (don't update) context encoder during training or not
fix_ctx_encoder: False

# if False, the model won't load pre-trained BERT weights
pretrained: True

<<<<<<< HEAD
# HF params
pretrained_wav2vec_model_cfg:
#facebook/wav2vec2-base-960h

wav2_vec_extra_proj_dim: 768 # TODO: make a common param
wav2vec_dropout: 0.1

# fairseq params
wav2vec_cp_file: /checkpoint/vladk/speechqa/wav2vec_small.pt
# non finetuned
#wav2vec_cp_file: /checkpoint/vladk/speechqa/wav2vec_small.pt

wav2vec_apply_mask: True

=======
# CHANGE THIS TO for a different encoder!
cp_file: /checkpoint/vladk/speechqa/wav2vec_small.pt
# cp_file: /checkpoint/kushall/model_checkpoints/hubert/hubert_base_ls960_it2_updated.pt

apply_mask: False
>>>>>>> fb379cc7

# wav2vec common params
wav2vec_max_audio_t: 300
wav2vec_use_activation: False

#TODO: move to train cfg group
audio_encoder_lr_factor: 0<|MERGE_RESOLUTION|>--- conflicted
+++ resolved
@@ -4,11 +4,7 @@
 # model type. One of [mixed_hf_bert_wav2vec, mixed_hf_bert_hubert]
 # CHANGE THIS TO for a different encoder!
 encoder_model_type: mixed_hf_bert_wav2vec
-<<<<<<< HEAD
-#hf_bert
-=======
 # encoder_model_type: mixed_hf_bert_hubert
->>>>>>> fb379cc7
 
 # HuggingFace's config name for model initialization
 pretrained_model_cfg: bert-base-uncased
@@ -33,7 +29,7 @@
 # if False, the model won't load pre-trained BERT weights
 pretrained: True
 
-<<<<<<< HEAD
+
 # HF params
 pretrained_wav2vec_model_cfg:
 #facebook/wav2vec2-base-960h
@@ -42,19 +38,13 @@
 wav2vec_dropout: 0.1
 
 # fairseq params
+# CHANGE THIS TO for a different encoder!
 wav2vec_cp_file: /checkpoint/vladk/speechqa/wav2vec_small.pt
 # non finetuned
-#wav2vec_cp_file: /checkpoint/vladk/speechqa/wav2vec_small.pt
+# wav2vec_cp_file: /checkpoint/vladk/speechqa/wav2vec_small.pt
 
 wav2vec_apply_mask: True
 
-=======
-# CHANGE THIS TO for a different encoder!
-cp_file: /checkpoint/vladk/speechqa/wav2vec_small.pt
-# cp_file: /checkpoint/kushall/model_checkpoints/hubert/hubert_base_ls960_it2_updated.pt
-
-apply_mask: False
->>>>>>> fb379cc7
 
 # wav2vec common params
 wav2vec_max_audio_t: 300
