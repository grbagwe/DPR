#!/usr/bin/env python3
# Copyright (c) Facebook, Inc. and its affiliates.
# All rights reserved.
#
# This source code is licensed under the license found in the
# LICENSE file in the root directory of this source tree.

"""
 Set of utilities for Q&A results validation tasks - Retriver passage validation and Reader predicted answer validation
"""

import collections
import logging
import string
import unicodedata
from multiprocessing import Pool as ProcessPool

import regex as re
from functools import partial
from typing import Tuple, List, Dict

from dpr.data.retriever_data import TableChunk
from dpr.utils.tokenizers import SimpleTokenizer

logger = logging.getLogger(__name__)

QAMatchStats = collections.namedtuple(
    "QAMatchStats", ["top_k_hits", "questions_doc_hits"]
)

<<<<<<< HEAD
=======
QATableMatchStats = collections.namedtuple(
    "QAMatchStats", ["top_k_chunk_hits", "top_k_table_hits", "questions_doc_hits"]
)

>>>>>>> 317ac483

def calculate_matches(
    all_docs: Dict[object, Tuple[str, str]],
    answers: List[List[str]],
    closest_docs: List[Tuple[List[object], List[float]]],
    workers_num: int,
    match_type: str,
) -> QAMatchStats:
    """
    Evaluates answers presence in the set of documents. This function is supposed to be used with a large collection of
    documents and results. It internally forks multiple sub-processes for evaluation and then merges results
    :param all_docs: dictionary of the entire documents database. doc_id -> (doc_text, title)
    :param answers: list of answers's list. One list per question
    :param closest_docs: document ids of the top results along with their scores
    :param workers_num: amount of parallel threads to process data
    :param match_type: type of answer matching. Refer to has_answer code for available options
    :return: matching information tuple.
    top_k_hits - a list where the index is the amount of top documents retrieved and the value is the total amount of
    valid matches across an entire dataset.
    questions_doc_hits - more detailed info with answer matches for every question and every retrieved document
    """
    global dpr_all_documents
    dpr_all_documents = all_docs
    logger.info("dpr_all_documents size %d", len(dpr_all_documents))

    tok_opts = {}
    tokenizer = SimpleTokenizer(**tok_opts)

    processes = ProcessPool(processes=workers_num)
    logger.info("Matching answers in top docs...")
    get_score_partial = partial(
        check_answer, match_type=match_type, tokenizer=tokenizer
    )

<<<<<<< HEAD
    logger.info("Matching answers in top docs...")

    get_score_partial = partial(
        check_answer, match_type=match_type, tokenizer=tokenizer
    )

=======
>>>>>>> 317ac483
    questions_answers_docs = zip(answers, closest_docs)
    scores = processes.map(get_score_partial, questions_answers_docs)

<<<<<<< HEAD
=======
    # Single threaded validation
    # scores = []
    # for item in questions_answers_docs:
    #    scores.append(check_answer(item, tokenizer, match_type))

>>>>>>> 317ac483
    logger.info("Per question validation results len=%d", len(scores))

    n_docs = len(closest_docs[0][0])
    top_k_hits = [0] * n_docs
    for question_hits in scores:
        best_hit = next((i for i, x in enumerate(question_hits) if x), None)
        if best_hit is not None:
            top_k_hits[best_hit:] = [v + 1 for v in top_k_hits[best_hit:]]

    return QAMatchStats(top_k_hits, scores)


def calculate_chunked_matches(
    all_docs: Dict[object, TableChunk],
    answers: List[List[str]],
    closest_docs: List[Tuple[List[object], List[float]]],
    workers_num: int,
    match_type: str,
) -> QATableMatchStats:
    global dpr_all_documents
    dpr_all_documents = all_docs

    global dpr_all_tables
    dpr_all_tables = {}

    for key, table_chunk in all_docs.items():
        table_str, title, table_id = table_chunk
        table_chunks = dpr_all_tables.get(table_id, [])
        table_chunks.append((table_str, title))
        dpr_all_tables[table_id] = table_chunks

    tok_opts = {}
    tokenizer = SimpleTokenizer(**tok_opts)

    processes = ProcessPool(processes=workers_num)

    logger.info("Matching answers in top docs...")
    get_score_partial = partial(
        check_chunked_docs_answer, match_type=match_type, tokenizer=tokenizer
    )
    questions_answers_docs = zip(answers, closest_docs)
    scores = processes.map(get_score_partial, questions_answers_docs)
    logger.info("Per question validation results len=%d", len(scores))

    n_docs = len(closest_docs[0][0])
    top_k_hits = [0] * n_docs
    top_k_orig_hits = [0] * n_docs
    for s in scores:
        question_hits, question_orig_doc_hits = s
        best_hit = next((i for i, x in enumerate(question_hits) if x), None)
        if best_hit is not None:
            top_k_hits[best_hit:] = [v + 1 for v in top_k_hits[best_hit:]]

        best_hit = next((i for i, x in enumerate(question_orig_doc_hits) if x), None)
        if best_hit is not None:
            top_k_orig_hits[best_hit:] = [v + 1 for v in top_k_orig_hits[best_hit:]]

    return QATableMatchStats(top_k_hits, top_k_orig_hits, scores)


def check_answer(questions_answers_docs, tokenizer, match_type) -> List[bool]:
    """Search through all the top docs to see if they have any of the answers."""
    answers, (doc_ids, doc_scores) = questions_answers_docs

    global dpr_all_documents
    hits = []

    for i, doc_id in enumerate(doc_ids):
        doc = dpr_all_documents[doc_id]
        text = doc[0]

        answer_found = False
        if text is None:  # cannot find the document for some reason
            logger.warning("no doc in db")
            hits.append(False)
            continue

        if has_answer(answers, text, tokenizer, match_type):
            answer_found = True
        hits.append(answer_found)
    return hits


def check_chunked_docs_answer(
    questions_answers_docs, tokenizer, match_type
) -> Tuple[List[bool], List[bool]]:
    answers, (doc_ids, doc_scores) = questions_answers_docs

    global dpr_all_documents, dpr_all_tables
    hits = []
    orig_docs_ids = collections.OrderedDict()

    for i, doc_id in enumerate(doc_ids):
        doc = dpr_all_documents[doc_id]
        text = doc[0]

        answer_found = False
        if text is None:  # cannot find the document for some reason
            logger.warning("no doc in db")
            hits.append(False)
            continue
        if has_answer(answers, text, tokenizer, match_type):
            answer_found = True

        hits.append(answer_found)
        orig_doc_id = doc[2]

        if orig_doc_id not in orig_docs_ids and len(orig_docs_ids) < 100:
            orig_docs_ids[orig_doc_id] = doc_id

    if len(orig_docs_ids) < 100:
        logger.warning("less than 100 tables per question")

    table_hits = []
    for k, v in orig_docs_ids.items():
        table_chuks = dpr_all_tables[k]
        answer_found = any(
            has_answer(answers, chunk[0] + " " + chunk[1], tokenizer, match_type)
            for chunk in table_chuks
        )
        table_hits.append(answer_found)

    return hits, table_hits


def has_answer(answers, text, tokenizer, match_type) -> bool:
    """Check if a document contains an answer string.
    If `match_type` is string, token matching is done between the text and answer.
    If `match_type` is regex, we search the whole text with the regex.
    """
    text = _normalize(text)

    if match_type == "string":
        # Answer is a list of possible strings
        text = tokenizer.tokenize(text).words(uncased=True)

        for single_answer in answers:
            single_answer = _normalize(single_answer)
            single_answer = tokenizer.tokenize(single_answer)
            single_answer = single_answer.words(uncased=True)

            for i in range(0, len(text) - len(single_answer) + 1):
                if single_answer == text[i : i + len(single_answer)]:
                    return True

    elif match_type == "regex":
        # Answer is a regex
        for single_answer in answers:
            single_answer = _normalize(single_answer)
            if regex_match(text, single_answer):
                return True
    return False


def regex_match(text, pattern):
    """Test if a regex pattern is contained within a text."""
    try:
        pattern = re.compile(pattern, flags=re.IGNORECASE + re.UNICODE + re.MULTILINE)
    except BaseException:
        return False
    return pattern.search(text) is not None


# function for the reader model answer validation
def exact_match_score(prediction, ground_truth):
    return _normalize_answer(prediction) == _normalize_answer(ground_truth)


def _normalize_answer(s):
    def remove_articles(text):
        return re.sub(r"\b(a|an|the)\b", " ", text)

    def white_space_fix(text):
        return " ".join(text.split())

    def remove_punc(text):
        exclude = set(string.punctuation)
        return "".join(ch for ch in text if ch not in exclude)

    def lower(text):
        return text.lower()

    return white_space_fix(remove_articles(remove_punc(lower(s))))


def _normalize(text):
    return unicodedata.normalize("NFD", text)<|MERGE_RESOLUTION|>--- conflicted
+++ resolved
@@ -28,13 +28,10 @@
     "QAMatchStats", ["top_k_hits", "questions_doc_hits"]
 )
 
-<<<<<<< HEAD
-=======
 QATableMatchStats = collections.namedtuple(
     "QAMatchStats", ["top_k_chunk_hits", "top_k_table_hits", "questions_doc_hits"]
 )
 
->>>>>>> 317ac483
 
 def calculate_matches(
     all_docs: Dict[object, Tuple[str, str]],
@@ -69,26 +66,9 @@
         check_answer, match_type=match_type, tokenizer=tokenizer
     )
 
-<<<<<<< HEAD
-    logger.info("Matching answers in top docs...")
-
-    get_score_partial = partial(
-        check_answer, match_type=match_type, tokenizer=tokenizer
-    )
-
-=======
->>>>>>> 317ac483
     questions_answers_docs = zip(answers, closest_docs)
     scores = processes.map(get_score_partial, questions_answers_docs)
 
-<<<<<<< HEAD
-=======
-    # Single threaded validation
-    # scores = []
-    # for item in questions_answers_docs:
-    #    scores.append(check_answer(item, tokenizer, match_type))
-
->>>>>>> 317ac483
     logger.info("Per question validation results len=%d", len(scores))
 
     n_docs = len(closest_docs[0][0])
@@ -99,6 +79,93 @@
             top_k_hits[best_hit:] = [v + 1 for v in top_k_hits[best_hit:]]
 
     return QAMatchStats(top_k_hits, scores)
+
+
+def check_answer(questions_answers_docs, tokenizer, match_type) -> List[bool]:
+    """Search through all the top docs to see if they have any of the answers."""
+    answers, (doc_ids, doc_scores) = questions_answers_docs
+
+    global dpr_all_documents
+    hits = []
+
+    for i, doc_id in enumerate(doc_ids):
+        doc = dpr_all_documents[doc_id]
+        text = doc[0]
+
+        answer_found = False
+        if text is None:  # cannot find the document for some reason
+            logger.warning("no doc in db")
+            hits.append(False)
+            continue
+
+        if has_answer(answers, text, tokenizer, match_type):
+            answer_found = True
+        hits.append(answer_found)
+    return hits
+
+
+def has_answer(answers, text, tokenizer, match_type) -> bool:
+    """Check if a document contains an answer string.
+    If `match_type` is string, token matching is done between the text and answer.
+    If `match_type` is regex, we search the whole text with the regex.
+    """
+    text = _normalize(text)
+
+    if match_type == "string":
+        # Answer is a list of possible strings
+        text = tokenizer.tokenize(text).words(uncased=True)
+
+        for single_answer in answers:
+            single_answer = _normalize(single_answer)
+            single_answer = tokenizer.tokenize(single_answer)
+            single_answer = single_answer.words(uncased=True)
+
+            for i in range(0, len(text) - len(single_answer) + 1):
+                if single_answer == text[i : i + len(single_answer)]:
+                    return True
+
+    elif match_type == "regex":
+        # Answer is a regex
+        for single_answer in answers:
+            single_answer = _normalize(single_answer)
+            if regex_match(text, single_answer):
+                return True
+    return False
+
+
+def regex_match(text, pattern):
+    """Test if a regex pattern is contained within a text."""
+    try:
+        pattern = re.compile(pattern, flags=re.IGNORECASE + re.UNICODE + re.MULTILINE)
+    except BaseException:
+        return False
+    return pattern.search(text) is not None
+
+
+# function for the reader model answer validation
+def exact_match_score(prediction, ground_truth):
+    return _normalize_answer(prediction) == _normalize_answer(ground_truth)
+
+
+def _normalize_answer(s):
+    def remove_articles(text):
+        return re.sub(r"\b(a|an|the)\b", " ", text)
+
+    def white_space_fix(text):
+        return " ".join(text.split())
+
+    def remove_punc(text):
+        exclude = set(string.punctuation)
+        return "".join(ch for ch in text if ch not in exclude)
+
+    def lower(text):
+        return text.lower()
+
+    return white_space_fix(remove_articles(remove_punc(lower(s))))
+
+
+def _normalize(text):
+    return unicodedata.normalize("NFD", text)
 
 
 def calculate_chunked_matches(
@@ -146,133 +213,4 @@
         if best_hit is not None:
             top_k_orig_hits[best_hit:] = [v + 1 for v in top_k_orig_hits[best_hit:]]
 
-    return QATableMatchStats(top_k_hits, top_k_orig_hits, scores)
-
-
-def check_answer(questions_answers_docs, tokenizer, match_type) -> List[bool]:
-    """Search through all the top docs to see if they have any of the answers."""
-    answers, (doc_ids, doc_scores) = questions_answers_docs
-
-    global dpr_all_documents
-    hits = []
-
-    for i, doc_id in enumerate(doc_ids):
-        doc = dpr_all_documents[doc_id]
-        text = doc[0]
-
-        answer_found = False
-        if text is None:  # cannot find the document for some reason
-            logger.warning("no doc in db")
-            hits.append(False)
-            continue
-
-        if has_answer(answers, text, tokenizer, match_type):
-            answer_found = True
-        hits.append(answer_found)
-    return hits
-
-
-def check_chunked_docs_answer(
-    questions_answers_docs, tokenizer, match_type
-) -> Tuple[List[bool], List[bool]]:
-    answers, (doc_ids, doc_scores) = questions_answers_docs
-
-    global dpr_all_documents, dpr_all_tables
-    hits = []
-    orig_docs_ids = collections.OrderedDict()
-
-    for i, doc_id in enumerate(doc_ids):
-        doc = dpr_all_documents[doc_id]
-        text = doc[0]
-
-        answer_found = False
-        if text is None:  # cannot find the document for some reason
-            logger.warning("no doc in db")
-            hits.append(False)
-            continue
-        if has_answer(answers, text, tokenizer, match_type):
-            answer_found = True
-
-        hits.append(answer_found)
-        orig_doc_id = doc[2]
-
-        if orig_doc_id not in orig_docs_ids and len(orig_docs_ids) < 100:
-            orig_docs_ids[orig_doc_id] = doc_id
-
-    if len(orig_docs_ids) < 100:
-        logger.warning("less than 100 tables per question")
-
-    table_hits = []
-    for k, v in orig_docs_ids.items():
-        table_chuks = dpr_all_tables[k]
-        answer_found = any(
-            has_answer(answers, chunk[0] + " " + chunk[1], tokenizer, match_type)
-            for chunk in table_chuks
-        )
-        table_hits.append(answer_found)
-
-    return hits, table_hits
-
-
-def has_answer(answers, text, tokenizer, match_type) -> bool:
-    """Check if a document contains an answer string.
-    If `match_type` is string, token matching is done between the text and answer.
-    If `match_type` is regex, we search the whole text with the regex.
-    """
-    text = _normalize(text)
-
-    if match_type == "string":
-        # Answer is a list of possible strings
-        text = tokenizer.tokenize(text).words(uncased=True)
-
-        for single_answer in answers:
-            single_answer = _normalize(single_answer)
-            single_answer = tokenizer.tokenize(single_answer)
-            single_answer = single_answer.words(uncased=True)
-
-            for i in range(0, len(text) - len(single_answer) + 1):
-                if single_answer == text[i : i + len(single_answer)]:
-                    return True
-
-    elif match_type == "regex":
-        # Answer is a regex
-        for single_answer in answers:
-            single_answer = _normalize(single_answer)
-            if regex_match(text, single_answer):
-                return True
-    return False
-
-
-def regex_match(text, pattern):
-    """Test if a regex pattern is contained within a text."""
-    try:
-        pattern = re.compile(pattern, flags=re.IGNORECASE + re.UNICODE + re.MULTILINE)
-    except BaseException:
-        return False
-    return pattern.search(text) is not None
-
-
-# function for the reader model answer validation
-def exact_match_score(prediction, ground_truth):
-    return _normalize_answer(prediction) == _normalize_answer(ground_truth)
-
-
-def _normalize_answer(s):
-    def remove_articles(text):
-        return re.sub(r"\b(a|an|the)\b", " ", text)
-
-    def white_space_fix(text):
-        return " ".join(text.split())
-
-    def remove_punc(text):
-        exclude = set(string.punctuation)
-        return "".join(ch for ch in text if ch not in exclude)
-
-    def lower(text):
-        return text.lower()
-
-    return white_space_fix(remove_articles(remove_punc(lower(s))))
-
-
-def _normalize(text):
-    return unicodedata.normalize("NFD", text)+    return QATableMatchStats(top_k_hits, top_k_orig_hits, scores)